from __future__ import annotations

import abc
import importlib
import inspect
import logging
import re
import textwrap
import threading

from oslo_config import cfg
import pluggy

import aprsd
from aprsd import client, packets, threads
from aprsd.packets import watch_list


# setup the global logger
CONF = cfg.CONF
LOG = logging.getLogger("APRSD")

CORE_MESSAGE_PLUGINS = [
    "aprsd.plugins.email.EmailPlugin",
    "aprsd.plugins.fortune.FortunePlugin",
    "aprsd.plugins.location.LocationPlugin",
    "aprsd.plugins.ping.PingPlugin",
    "aprsd.plugins.time.TimePlugin",
    "aprsd.plugins.weather.USWeatherPlugin",
    "aprsd.plugins.version.VersionPlugin",
]

CORE_NOTIFY_PLUGINS = [
    "aprsd.plugins.notify.NotifySeenPlugin",
]

hookspec = pluggy.HookspecMarker("aprsd")
hookimpl = pluggy.HookimplMarker("aprsd")


class APRSDPluginSpec:
    """A hook specification namespace."""

    @hookspec
    def filter(self, packet: type[packets.Packet]):
        """My special little hook that you can customize."""


class APRSDPluginBase(metaclass=abc.ABCMeta):
    """The base class for all APRSD Plugins."""

    config = None
    rx_count = 0
    tx_count = 0
    version = aprsd.__version__

    # Holds the list of APRSDThreads that the plugin creates
    threads = []
    # Set this in setup()
    enabled = False

    def __init__(self):
        self.message_counter = 0
        self.setup()
        self.threads = self.create_threads() or []
        self.start_threads()

    def start_threads(self) -> None:
        if self.enabled and self.threads:
            if not isinstance(self.threads, list):
                self.threads = [self.threads]

            try:
                for thread in self.threads:
                    if isinstance(thread, threads.APRSDThread):
                        thread.start()
                    else:
                        LOG.error(
                            "Can't start thread {}:{}, Must be a child "
                            "of aprsd.threads.APRSDThread".format(
                                self,
                                thread,
                            ),
                        )
            except Exception:
                LOG.error(
                    "Failed to start threads for plugin {}".format(
                        self,
                    ),
                )

    @property
    def message_count(self) -> int:
        return self.message_counter

    def help(self) -> str:
        return "Help!"

    @abc.abstractmethod
    def setup(self):
        """Do any plugin setup here."""
        self.enabled = True

    def create_threads(self):
        """Gives the plugin writer the ability start a background thread."""
        return []

    def rx_inc(self):
        self.rx_count += 1

    def tx_inc(self):
        self.tx_count += 1

    def stop_threads(self):
        """Stop any threads this plugin might have created."""
        for thread in self.threads:
            if isinstance(thread, threads.APRSDThread):
                thread.stop()

    @abc.abstractmethod
    def filter(self, packet: type[packets.Packet]) -> str | packets.MessagePacket:
        pass

    @abc.abstractmethod
    def process(self, packet: type[packets.Packet]):
        """This is called when the filter passes."""


class APRSDWatchListPluginBase(APRSDPluginBase, metaclass=abc.ABCMeta):
    """Base plugin class for all notification APRSD plugins.

    All these plugins will get every packet seen by APRSD's
    registered list of HAM callsigns in the config file's
    watch_list.

    When you want to 'notify' something when a packet is seen
    by a particular HAM callsign, write a plugin based off of
    this class.
    """

    def setup(self):
        # if we have a watch list enabled, we need to add filtering
        # to enable seeing packets from the watch list.
        if CONF.watch_list.enabled:
            # watch list is enabled
            self.enabled = True
            watch_list = CONF.watch_list.callsigns
            # make sure the timeout is set or this doesn't work
            if watch_list:
                aprs_client = client.client_factory.create().client
                filter_str = "b/{}".format("/".join(watch_list))
                aprs_client.set_filter(filter_str)
            else:
                LOG.warning("Watch list enabled, but no callsigns set.")

    @hookimpl
    def filter(self, packet: type[packets.Packet]) -> str | packets.MessagePacket:
        result = packets.NULL_MESSAGE
        if self.enabled:
            wl = watch_list.WatchList()
            if wl.callsign_in_watchlist(packet.from_call):
                # packet is from a callsign in the watch list
                self.rx_inc()
                try:
                    result = self.process(packet)
                except Exception as ex:
                    LOG.error(
                        "Plugin {} failed to process packet {}".format(
                            self.__class__, ex,
                        ),
                    )
                if result:
                    self.tx_inc()
        else:
            LOG.warning(f"{self.__class__} plugin is not enabled")

        return result


class APRSDRegexCommandPluginBase(APRSDPluginBase, metaclass=abc.ABCMeta):
    """Base Message plugin class.

    When you want to search for a particular command in an
    APRSD message and send a direct reply, write a plugin
    based off of this class.
    """

    @property
    def command_name(self):
        """The usage string help."""
        raise NotImplementedError

    @property
    def command_regex(self):
        """The regex to match from the caller"""
        raise NotImplementedError

    def help(self):
        return "{}: {}".format(
            self.command_name.lower(),
            self.command_regex,
        )

    def setup(self):
        """Do any plugin setup here."""
        self.enabled = True

    @hookimpl
    def filter(self, packet: packets.MessagePacket) -> str | packets.MessagePacket:
        LOG.debug(f"{self.__class__.__name__} called")
        if not self.enabled:
            result = f"{self.__class__.__name__} isn't enabled"
            LOG.warning(result)
            return result

        if not isinstance(packet, packets.MessagePacket):
            LOG.warning(f"{self.__class__.__name__} Got a {packet.__class__.__name__} ignoring")
            return packets.NULL_MESSAGE

        result = None

        message = packet.message_text
        tocall = packet.to_call

        # Only process messages destined for us
        # and is an APRS message format and has a message.
        if (
            tocall == CONF.callsign
            and isinstance(packet, packets.MessagePacket)
            and message
        ):
            if re.search(self.command_regex, message, re.IGNORECASE):
                self.rx_inc()
                try:
                    result = self.process(packet)
                except Exception as ex:
                    LOG.error(
                        "Plugin {} failed to process packet {}".format(
                            self.__class__, ex,
                        ),
                    )
                    LOG.exception(ex)
                if result:
                    self.tx_inc()

        return result


class APRSFIKEYMixin:
    """Mixin class to enable checking the existence of the aprs.fi apiKey."""

    def ensure_aprs_fi_key(self):
        if not CONF.aprs_fi.apiKey:
            LOG.error("Config aprs_fi.apiKey is not set")
            self.enabled = False
        else:
            self.enabled = True


class HelpPlugin(APRSDRegexCommandPluginBase):
    """Help Plugin that is always enabled.

    This plugin is in this file to prevent a circular import.
    """

    command_regex = "^[hH]"
    command_name = "help"

    def help(self):
        return "Help: send APRS help or help <plugin>"

    def process(self, packet: packets.MessagePacket):
        LOG.info("HelpPlugin")
        # fromcall = packet.get("from")
        message = packet.message_text
        # ack = packet.get("msgNo", "0")
        a = re.search(r"^.*\s+(.*)", message)
        command_name = None
        if a is not None:
            command_name = a.group(1).lower()

        pm = PluginManager()

        if command_name and "?" not in command_name:
            # user wants help for a specific plugin
            reply = None
            for p in pm.get_plugins():
                if (
                    p.enabled and isinstance(p, APRSDRegexCommandPluginBase)
                    and p.command_name.lower() == command_name
                ):
                    reply = p.help()

            if reply:
                return reply

        list = []
        for p in pm.get_plugins():
            LOG.debug(p)
            if p.enabled and isinstance(p, APRSDRegexCommandPluginBase):
                name = p.command_name.lower()
                if name not in list and "help" not in name:
                    list.append(name)

        list.sort()
        reply = " ".join(list)
        lines = textwrap.wrap(reply, 60)
        replies = ["Send APRS MSG of 'help' or 'help <plugin>'"]
        for line in lines:
            replies.append(f"plugins: {line}")

        for entry in replies:
            LOG.debug(f"{len(entry)} {entry}")

        LOG.debug(f"{replies}")
        return replies


class PluginManager:
    # The singleton instance object for this class
    _instance = None

    # the pluggy PluginManager for all Message plugins
    _pluggy_pm = None
    # the pluggy PluginManager for all WatchList plugins
    _watchlist_pm = None

    lock = None

    def __new__(cls, *args, **kwargs):
        """This magic turns this into a singleton."""
        if cls._instance is None:
            cls._instance = super().__new__(cls)
            # Put any initialization here.
            cls._instance.lock = threading.Lock()
            cls._instance._init()
        return cls._instance

    def _init(self):
        self._pluggy_pm = pluggy.PluginManager("aprsd")
        self._pluggy_pm.add_hookspecs(APRSDPluginSpec)
        # For the watchlist plugins
        self._watchlist_pm = pluggy.PluginManager("aprsd")
        self._watchlist_pm.add_hookspecs(APRSDPluginSpec)

    def stats(self, serializable=False) -> dict:
        """Collect and return stats for all plugins."""
        def full_name_with_qualname(obj):
            return "{}.{}".format(
                obj.__class__.__module__,
                obj.__class__.__qualname__,
            )

        plugin_stats = {}
        plugins = self.get_plugins()
        if plugins:

            for p in plugins:
                plugin_stats[full_name_with_qualname(p)] = {
                    "enabled": p.enabled,
                    "rx": p.rx_count,
                    "tx": p.tx_count,
                    "version": p.version,
                }

        return plugin_stats

    def is_plugin(self, obj):
        for c in inspect.getmro(obj):
            if issubclass(c, APRSDPluginBase):
                return True

        return False

    def _create_class(
        self,
        module_class_string,
        super_cls: type = None,
        **kwargs,
    ):
        """
        Method to create a class from a fqn python string.
        :param module_class_string: full name of the class to create an object
        :param super_cls: expected super class for validity, None if bypass
        :param kwargs: parameters to pass
        :return:
        """
        module_name = None
        class_name = None
        try:
            module_name, class_name = module_class_string.rsplit(".", 1)
            module = importlib.import_module(module_name)
            # Commented out because the email thread starts in a different context
            # and hence gives a different singleton for the EmailStats
            # module = importlib.reload(module)
        except Exception as ex:
            if not module_name:
                LOG.error(f"Failed to load Plugin {module_class_string}")
            else:
                LOG.error(f"Failed to load Plugin '{module_name}' : '{ex}'")
            return

        assert hasattr(module, class_name), "class {} is not in {}".format(
            class_name,
            module_name,
        )
        # click.echo('reading class {} from module {}'.format(
        #     class_name, module_name))
        cls = getattr(module, class_name)
        if super_cls is not None:
            assert issubclass(cls, super_cls), "class {} should inherit from {}".format(
                class_name,
                super_cls.__name__,
            )
        # click.echo('initialising {} with params {}'.format(class_name, kwargs))
        obj = cls(**kwargs)
        return obj

    def _load_plugin(self, plugin_name):
        """
        Given a python fully qualified class path.name,
        Try importing the path, then creating the object,
        then registering it as a aprsd Command Plugin
        """
        plugin_obj = None
        try:
            plugin_obj = self._create_class(
                plugin_name,
                APRSDPluginBase,
            )
            if plugin_obj:
                if isinstance(plugin_obj, APRSDWatchListPluginBase):
                    if plugin_obj.enabled:
                        LOG.info(
                            "Registering WatchList plugin '{}'({})".format(
                                plugin_name,
                                plugin_obj.version,
                            ),
                        )
                        self._watchlist_pm.register(plugin_obj)
                    else:
                        LOG.warning(f"Plugin {plugin_obj.__class__.__name__} is disabled")
                elif isinstance(plugin_obj, APRSDRegexCommandPluginBase):
                    if plugin_obj.enabled:
                        LOG.info(
                            "Registering Regex plugin '{}'({}) -- {}".format(
                                plugin_name,
                                plugin_obj.version,
                                plugin_obj.command_regex,
                            ),
                        )
                        self._pluggy_pm.register(plugin_obj)
                    else:
                        LOG.warning(f"Plugin {plugin_obj.__class__.__name__} is disabled")
                elif isinstance(plugin_obj, APRSDPluginBase):
                    if plugin_obj.enabled:
                        LOG.info(
                            "Registering Base plugin '{}'({})".format(
                                plugin_name,
                                plugin_obj.version,
                            ),
                        )
                        self._pluggy_pm.register(plugin_obj)
                    else:
                        LOG.warning(f"Plugin {plugin_obj.__class__.__name__} is disabled")
        except Exception as ex:
            LOG.error(f"Couldn't load plugin '{plugin_name}'")
            LOG.exception(ex)

    def reload_plugins(self):
        with self.lock:
            del self._pluggy_pm
            self.setup_plugins()

<<<<<<< HEAD
    def setup_plugins(self, load_help_plugin=None):
=======
    def setup_plugins(
        self, load_help_plugin=True,
        plugin_list=[],
    ):
>>>>>>> 03ce5a3d
        """Create the plugin manager and register plugins."""

        # If load_help_plugin is not specified, load it from the config
        if load_help_plugin is None:
            load_help_plugin = CONF.load_help_plugin

        LOG.info("Loading APRSD Plugins")
        # Help plugin is always enabled.
        if load_help_plugin:
            _help = HelpPlugin()
            self._pluggy_pm.register(_help)

        # if plugins_list is passed in, only load
        # those plugins.
        if plugin_list:
            for plugin_name in plugin_list:
                self._load_plugin(plugin_name)
        elif CONF.enabled_plugins:
            for p_name in CONF.enabled_plugins:
                self._load_plugin(p_name)
        else:
            # Enabled plugins isn't set, so we default to loading all of
            # the core plugins.
            for p_name in CORE_MESSAGE_PLUGINS:
                self._load_plugin(p_name)

        LOG.info("Completed Plugin Loading.")

    def run(self, packet: packets.MessagePacket):
        """Execute all the plugins run method."""
        with self.lock:
            return self._pluggy_pm.hook.filter(packet=packet)

    def run_watchlist(self, packet: packets.Packet):
        with self.lock:
            return self._watchlist_pm.hook.filter(packet=packet)

    def stop(self):
        """Stop all threads created by all plugins."""
        with self.lock:
            for p in self.get_plugins():
                if hasattr(p, "stop_threads"):
                    p.stop_threads()

    def register_msg(self, obj):
        """Register the plugin."""
        with self.lock:
            self._pluggy_pm.register(obj)

    def get_plugins(self):
        plugin_list = []
        if self._pluggy_pm:
            for plug in self._pluggy_pm.get_plugins():
                plugin_list.append(plug)
        if self._watchlist_pm:
            for plug in self._watchlist_pm.get_plugins():
                plugin_list.append(plug)

        return plugin_list

    def get_watchlist_plugins(self):
        pl = []
        if self._watchlist_pm:
            for plug in self._watchlist_pm.get_plugins():
                pl.append(plug)
        return pl

    def get_message_plugins(self):
        pl = []
        if self._pluggy_pm:
            for plug in self._pluggy_pm.get_plugins():
                pl.append(plug)
        return pl<|MERGE_RESOLUTION|>--- conflicted
+++ resolved
@@ -472,19 +472,11 @@
             del self._pluggy_pm
             self.setup_plugins()
 
-<<<<<<< HEAD
-    def setup_plugins(self, load_help_plugin=None):
-=======
     def setup_plugins(
         self, load_help_plugin=True,
         plugin_list=[],
     ):
->>>>>>> 03ce5a3d
         """Create the plugin manager and register plugins."""
-
-        # If load_help_plugin is not specified, load it from the config
-        if load_help_plugin is None:
-            load_help_plugin = CONF.load_help_plugin
 
         LOG.info("Loading APRSD Plugins")
         # Help plugin is always enabled.
