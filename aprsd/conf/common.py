from pathlib import Path

from oslo_config import cfg


home = str(Path.home())
DEFAULT_CONFIG_DIR = f"{home}/.config/aprsd/"
APRSD_DEFAULT_MAGIC_WORD = "CHANGEME!!!"

admin_group = cfg.OptGroup(
    name="admin",
    title="Admin web interface settings",
)
watch_list_group = cfg.OptGroup(
    name="watch_list",
    title="Watch List settings",
)
webchat_group = cfg.OptGroup(
    name="webchat",
    title="Settings specific to the webchat command",
)

registry_group = cfg.OptGroup(
    name="aprs_registry",
    title="APRS Registry settings",
)


aprsd_opts = [
    cfg.StrOpt(
        "callsign",
        required=True,
        help="Callsign to use for messages sent by APRSD",
    ),
    cfg.BoolOpt(
        "enable_save",
        default=True,
        help="Enable saving of watch list, packet tracker between restarts.",
    ),
    cfg.StrOpt(
        "save_location",
        default=DEFAULT_CONFIG_DIR,
        help="Save location for packet tracking files.",
    ),
    cfg.BoolOpt(
        "trace_enabled",
        default=False,
        help="Enable code tracing",
    ),
    cfg.StrOpt(
        "units",
        default="imperial",
        help="Units for display, imperial or metric",
    ),
    cfg.IntOpt(
        "ack_rate_limit_period",
        default=1,
        help="The wait period in seconds per Ack packet being sent."
             "1 means 1 ack packet per second allowed."
             "2 means 1 pack packet every 2 seconds allowed",
    ),
    cfg.IntOpt(
        "msg_rate_limit_period",
        default=2,
        help="Wait period in seconds per non AckPacket being sent."
             "2 means 1 packet every 2 seconds allowed."
             "5 means 1 pack packet every 5 seconds allowed",
    ),
    cfg.IntOpt(
        "packet_dupe_timeout",
        default=300,
        help="The number of seconds before a packet is not considered a duplicate.",
    ),
    cfg.BoolOpt(
        "enable_beacon",
        default=False,
        help="Enable sending of a GPS Beacon packet to locate this service. "
             "Requires latitude and longitude to be set.",
    ),
    cfg.IntOpt(
        "beacon_interval",
        default=1800,
        help="The number of seconds between beacon packets.",
    ),
    cfg.StrOpt(
        "beacon_symbol",
        default="/",
        help="The symbol to use for the GPS Beacon packet. See: http://www.aprs.net/vm/DOS/SYMBOLS.HTM",
    ),
    cfg.StrOpt(
        "latitude",
        default=None,
        help="Latitude for the GPS Beacon button.  If not set, the button will not be enabled.",
    ),
    cfg.StrOpt(
        "longitude",
        default=None,
        help="Longitude for the GPS Beacon button.  If not set, the button will not be enabled.",
    ),
    cfg.StrOpt(
        "log_packet_format",
        choices=["compact", "multiline", "both"],
        default="compact",
        help="When logging packets 'compact' will use a single line formatted for each packet."
             "'multiline' will use multiple lines for each packet and is the traditional format."
             "both will log both compact and multiline.",
    ),
    cfg.IntOpt(
        "default_packet_send_count",
        default=3,
        help="The number of times to send a non ack packet before giving up.",
    ),
    cfg.IntOpt(
        "default_ack_send_count",
        default=3,
        help="The number of times to send an ack packet in response to recieving a packet.",
    ),
    cfg.IntOpt(
        "packet_list_maxlen",
        default=100,
        help="The maximum number of packets to store in the packet list.",
    ),
    cfg.IntOpt(
        "packet_list_stats_maxlen",
        default=20,
        help="The maximum number of packets to send in the stats dict for admin ui.",
    ),
    cfg.BoolOpt(
        "enable_seen_list",
        default=True,
        help="Enable the Callsign seen list tracking feature.  This allows aprsd to keep track of "
             "callsigns that have been seen and when they were last seen.",
    ),
    cfg.BoolOpt(
        "enable_packet_logging",
        default=True,
        help="Set this to False, to disable logging of packets to the log file.",
    ),
    cfg.BoolOpt(
<<<<<<< HEAD
        "load_help_plugin",
        default=True,
        help="Set this to False to disable the help plugin.",
=======
        "enable_sending_ack_packets",
        default=True,
        help="Set this to False, to disable sending of ack packets. This will entirely stop"
             "APRSD from sending ack packets.",
>>>>>>> 03ce5a3d
    ),
]

watch_list_opts = [
    cfg.BoolOpt(
        "enabled",
        default=False,
        help="Enable the watch list feature.  Still have to enable "
             "the correct plugin.  Built-in plugin to use is "
             "aprsd.plugins.notify.NotifyPlugin",
    ),
    cfg.ListOpt(
        "callsigns",
        help="Callsigns to watch for messsages",
    ),
    cfg.StrOpt(
        "alert_callsign",
        help="The Ham Callsign to send messages to for watch list alerts.",
    ),
    cfg.IntOpt(
        "packet_keep_count",
        default=10,
        help="The number of packets to store.",
    ),
    cfg.IntOpt(
        "alert_time_seconds",
        default=3600,
        help="Time to wait before alert is sent on new message for "
             "users in callsigns.",
    ),
]

admin_opts = [
    cfg.BoolOpt(
        "web_enabled",
        default=False,
        help="Enable the Admin Web Interface",
    ),
    cfg.StrOpt(
        "web_ip",
        default="0.0.0.0",
        help="The ip address to listen on",
    ),
    cfg.PortOpt(
        "web_port",
        default=8001,
        help="The port to listen on",
    ),
    cfg.StrOpt(
        "user",
        default="admin",
        help="The admin user for the admin web interface",
    ),
    cfg.StrOpt(
        "password",
        default="password",
        secret=True,
        help="Admin interface password",
    ),
]


enabled_plugins_opts = [
    cfg.ListOpt(
        "enabled_plugins",
        default=[
            "aprsd.plugins.email.EmailPlugin",
            "aprsd.plugins.fortune.FortunePlugin",
            "aprsd.plugins.location.LocationPlugin",
            "aprsd.plugins.ping.PingPlugin",
            "aprsd.plugins.time.TimePlugin",
            "aprsd.plugins.weather.OWMWeatherPlugin",
            "aprsd.plugins.version.VersionPlugin",
            "aprsd.plugins.notify.NotifySeenPlugin",
        ],
        help="Comma separated list of enabled plugins for APRSD."
             "To enable installed external plugins add them here."
             "The full python path to the class name must be used",
    ),
]

webchat_opts = [
    cfg.StrOpt(
        "web_ip",
        default="0.0.0.0",
        help="The ip address to listen on",
    ),
    cfg.PortOpt(
        "web_port",
        default=8001,
        help="The port to listen on",
    ),
    cfg.StrOpt(
        "latitude",
        default=None,
        help="Latitude for the GPS Beacon button.  If not set, the button will not be enabled.",
    ),
    cfg.StrOpt(
        "longitude",
        default=None,
        help="Longitude for the GPS Beacon button.  If not set, the button will not be enabled.",
    ),
    cfg.BoolOpt(
        "disable_url_request_logging",
        default=False,
        help="Disable the logging of url requests in the webchat command.",
    ),
]

registry_opts = [
    cfg.BoolOpt(
        "enabled",
        default=False,
        help="Enable sending aprs registry information.  This will let the "
             "APRS registry know about your service and it's uptime.  "
             "No personal information is sent, just the callsign, uptime and description. "
             "The service callsign is the callsign set in [DEFAULT] section.",
    ),
    cfg.StrOpt(
        "description",
        default=None,
        help="Description of the service to send to the APRS registry. "
             "This is what will show up in the APRS registry."
             "If not set, the description will be the same as the callsign.",
    ),
    cfg.StrOpt(
        "registry_url",
        default="https://aprs.hemna.com/api/v1/registry",
        help="The APRS registry domain name to send the information to.",
    ),
    cfg.StrOpt(
        "service_website",
        default=None,
        help="The website for your APRS service to send to the APRS registry.",
    ),
    cfg.IntOpt(
        "frequency_seconds",
        default=3600,
        help="The frequency in seconds to send the APRS registry information.",
    ),
]


def register_opts(config):
    config.register_opts(aprsd_opts)
    config.register_opts(enabled_plugins_opts)
    config.register_group(admin_group)
    config.register_opts(admin_opts, group=admin_group)
    config.register_group(watch_list_group)
    config.register_opts(watch_list_opts, group=watch_list_group)
    config.register_group(webchat_group)
    config.register_opts(webchat_opts, group=webchat_group)
    config.register_group(registry_group)
    config.register_opts(registry_opts, group=registry_group)


def list_opts():
    return {
        "DEFAULT": (aprsd_opts + enabled_plugins_opts),
        admin_group.name: admin_opts,
        watch_list_group.name: watch_list_opts,
        webchat_group.name: webchat_opts,
        registry_group.name: registry_opts,
    }<|MERGE_RESOLUTION|>--- conflicted
+++ resolved
@@ -137,16 +137,15 @@
         help="Set this to False, to disable logging of packets to the log file.",
     ),
     cfg.BoolOpt(
-<<<<<<< HEAD
         "load_help_plugin",
         default=True,
         help="Set this to False to disable the help plugin.",
-=======
+    ),
+    cfg.BoolOpt(
         "enable_sending_ack_packets",
         default=True,
         help="Set this to False, to disable sending of ack packets. This will entirely stop"
              "APRSD from sending ack packets.",
->>>>>>> 03ce5a3d
     ),
 ]
 
